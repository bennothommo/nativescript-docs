name: Docs CI

on:
  push:
    branches: [ main, docs/ui ]
  pull_request:
    branches: [ main, docs/ui ]
  merge_group:

jobs:
  build:

    runs-on: ubuntu-latest

    steps:
      - uses: actions/checkout@v3
      - name: Setup Node
        uses: actions/setup-node@v3
        with:
          node-version: 19
          cache: 'npm'
      - run: npm ci
      - run: npm run lint:check --if-present
<<<<<<< HEAD
        continue-on-error: true
      - run: npm run build --if-present
=======
      - run: npm run build --if-present
        env:
          NODE_OPTIONS: "--max_old_space_size=4096"
>>>>>>> c3e9d83c
<|MERGE_RESOLUTION|>--- conflicted
+++ resolved
@@ -21,11 +21,6 @@
           cache: 'npm'
       - run: npm ci
       - run: npm run lint:check --if-present
-<<<<<<< HEAD
-        continue-on-error: true
-      - run: npm run build --if-present
-=======
       - run: npm run build --if-present
         env:
-          NODE_OPTIONS: "--max_old_space_size=4096"
->>>>>>> c3e9d83c
+          NODE_OPTIONS: "--max_old_space_size=4096"