import type { NSSidebarGroup } from '../.vitepress/theme/vitepress-theme'

export default [
  {
    text: 'The Basics',
    items: [
      { text: 'Introduction', link: '/' },
      {
        text: 'Environment Setup',
        link: '/setup/',
        items: [
          { text: 'Windows', link: '/setup/windows' },
          { text: 'macOS', link: '/setup/macos' },
          { text: 'Linux', link: '/setup/linux' },
        ],
      },
      {
        text: 'Creating a Project',
        link: '/guide/creating-a-project',
      },
      // {
      //   text: 'Tutorials',
      //   link: '/tutorials/',
      // },
      {
        text: 'Troubleshooting',
        link: '/troubleshooting',
      },
    ],
  },
  {
    text: 'Development Workflow',
    items: [
      {
        text: 'CLI Basics',
        link: '/guide/cli-basics',
      },
      {
        text: 'Running',
        link: '/guide/running',
      },

      {
        text: 'Debugging',
        link: '/guide/debugging',
      },
      {
        text: 'Publishing',
        link: '/guide/publishing/',
      },
    ],
  },
  {
    text: 'Configuration',
    items: [
      {
        text: 'Config Reference',
        link: '/configuration/nativescript',
      },
      {
        text: 'Webpack Reference',
        link: '/configuration/webpack',
      },
    ],
  },
  {
    text: 'Project Structure',
    type: 'filetree',
    items: [
      {
        text: 'App_Resources/',
        link: '/project-structure/app-resources',
        icon: 'folder',
      },
      {
        text: 'src/',
        link: '/project-structure/src/',
        icon: 'folder',
        collapsible: false,
        items: [
          {
            text: 'fonts/',
            link: '/project-structure/src/fonts',
            icon: 'folder',
          },
          {
            text: 'app.css•scss',
            link: '/project-structure/src/app-css-scss',
            icon: 'file',
          },
          {
            text: 'main.js•ts',
            link: '/project-structure/src/main-js-ts',
            icon: 'file',
          },
        ],
      },
      {
        text: 'nativescript.config.ts',
        link: '/project-structure/nativescript-config',
        icon: 'file',
      },
      {
        text: 'package.json',
        link: '/project-structure/package-json',
        icon: 'file',
      },
      {
        text: 'webpack.config.js',
        link: '/project-structure/webpack-config',
        icon: 'file',
      },
      // {
      //   text: 'package.json',
      //   link: '//#',
      //   icon: 'file',
      //   items: [
      //     { text: '@nativescript/core', link: '//#', icon: 'chevron_right' },
      //     { text: '@nativescript/ios', link: '//#', icon: 'chevron_right' },
      //     {
      //       text: '@nativescript/android',
      //       link: '//#',
      //       icon: 'chevron_right',
      //     },
      //   ],
      // },
      {
        text: 'tsconfig.json',
        link: '/project-structure/tsconfig-json',
        icon: 'file',
      },
      // { text: 'references.d.ts', link: '//#', icon: 'file' },
    ],
  },
  {
    text: '@nativescript/core',
    items: [
      {
        text: 'Device',
        link: '/guide/core/device',
      },
      {
        text: 'ImageCache',
        link: '/guide/core/image-cache',
      },
    ],
  },
  {
    text: 'Advanced Concepts',
    items: [
      {
        text: 'Multithreading',
        link: '/guide/multithreading',
      },
      {
        text: 'Code Sharing',
        link: '/guide/code-sharing',
      },
      {
        text: 'Shared Element Transitions',
        link: '/guide/shared-element-transitions',
      },
    ],
  },
  {
<<<<<<< HEAD
    text: 'UI',
    items: [
      //       { text: 'Styling', link: '//#' },
      //       { text: 'Interactivity', link: '//#' },
      {
        text: 'Layout Containers',
        items: [
          { text: 'StackLayout', link: '/ui/stack-layout' },
          { text: 'GridLayout', link: '/ui/grid-layout' },
          { text: 'RootLayout', link: '/ui/root-layout' },
          { text: 'FlexboxLayout', link: '/ui/flexbox-layout' },
          { text: 'WrapLayout', link: '/ui/wrap-layout' },
          { text: 'DockLayout', link: '/ui/dock-layout' },
          { text: 'AbsoluteLayout', link: '/ui/absolute-layout' },
        ],
      },
      {
        text: 'Navigation Components',
        items: [
          //           { text: 'Frame', link: '//#' },
          { text: 'Page', link: '/ui/page' },
          { text: 'ActionBar', link: '/ui/action-bar' },
          //           { text: 'ActionItem', link: '//#' },
          //           { text: 'NavigationButton', link: '//#' },
        ],
      },
      {
        text: 'Components',
        items: [
          { text: 'ActivityIndicator', link: '/ui/activity-indicator' },
          { text: 'Button', link: '/ui/button' },
          { text: 'DatePicker', link: '/ui/datepicker' },
          { text: 'HtmlView', link: '/ui/htmlview' },
          { text: 'Image', link: '/ui/image' },
          { text: 'Label', link: '/ui/label' },
          { text: 'ListPicker', link: '/ui/listpicker' },
          { text: 'ListView', link: '/ui/listview' },
          { text: 'Placeholder', link: '/ui/placeholder' },
          { text: 'Progress', link: '/ui/progress' },
          { text: 'ScrollView', link: '/ui/scrollview' },
          { text: 'SearchBar', link: '/ui/searchbar' },
          { text: 'SegmentedBar', link: '/ui/segmentedbar' },
          { text: 'Slider', link: '/ui/slider' },
          { text: 'Switch', link: '/ui/switch' },
          { text: 'TabView', link: '/ui/tabview' },
          { text: 'TextField', link: '/ui/textfield' },
          { text: 'TextView', link: '/ui/textview' },
          { text: 'TimePicker', link: '/ui/timepicker' },
          { text: 'WebView', link: '/ui/webview' },
        ],
      },
      {
        text: 'Showing Modal',
        link: '/guide/ui/showing-modal',
      },
      //       {
      //         text: 'Dialogs',
      //         items: [
      //           { text: 'ActionDialog', link: '//#' },
      //           { text: 'AlertDialog', link: '//#' },
      //           { text: 'ConfirmDialog', link: '//#' },
      //           { text: 'LoginDialog', link: '//#' },
      //           { text: 'PromptDialog', link: '//#' },
      //         ],
      //       },
    ],
  },
  //   {
  //     text: 'Diving Deeper',
  //     items: [{ text: 'Architecture concepts', link: '//#' }],
  //   },
  // {
  //   text: 'UI & Styling',
  //   items: [
  //     {
  //       text: 'UI & Styling',
  //       link: '//#',
  //     },
  //     { text: 'Interaction', link: '//#' },
  //   ],
  // },
  // {
  //   text: 'Networking & Security',
  //   items: [
  //     { text: 'Networking', link: '//#' },
  //     {
  //       text: 'Security (Nathanael)',
  //       link: '//#',
  //     },
  //   ],
  // },
  // {
  //   text: 'Performance',
  //   items: [{ text: 'Performance', link: '//#' }],
  // },

  // {
  //   text: 'Distribution',
  //   items: [
  //     {
  //       text: 'Releasing your app',
  //       link: '//#',
  //     },
  //   ],
  // },
  // {
  //   text: 'Troubleshooting',
  //   items: [
  //     {
  //       text: 'Common Issues',
  //       link: '//#',
  //     },
  //     {
  //       text: 'Common Pitfalls',
  //       link: '//#',
  //     },
  //   ],
  // },
=======
    text: 'UI / Layout Containers',
    items: [{ text: 'AbsoluteLayout', link: '/ui/absolute-layout' }],
  },
>>>>>>> c3e9d83c
] as NSSidebarGroup[]<|MERGE_RESOLUTION|>--- conflicted
+++ resolved
@@ -163,128 +163,54 @@
     ],
   },
   {
-<<<<<<< HEAD
-    text: 'UI',
-    items: [
-      //       { text: 'Styling', link: '//#' },
-      //       { text: 'Interactivity', link: '//#' },
-      {
-        text: 'Layout Containers',
-        items: [
-          { text: 'StackLayout', link: '/ui/stack-layout' },
-          { text: 'GridLayout', link: '/ui/grid-layout' },
-          { text: 'RootLayout', link: '/ui/root-layout' },
-          { text: 'FlexboxLayout', link: '/ui/flexbox-layout' },
-          { text: 'WrapLayout', link: '/ui/wrap-layout' },
-          { text: 'DockLayout', link: '/ui/dock-layout' },
-          { text: 'AbsoluteLayout', link: '/ui/absolute-layout' },
-        ],
-      },
-      {
-        text: 'Navigation Components',
-        items: [
-          //           { text: 'Frame', link: '//#' },
-          { text: 'Page', link: '/ui/page' },
-          { text: 'ActionBar', link: '/ui/action-bar' },
-          //           { text: 'ActionItem', link: '//#' },
-          //           { text: 'NavigationButton', link: '//#' },
-        ],
-      },
-      {
-        text: 'Components',
-        items: [
-          { text: 'ActivityIndicator', link: '/ui/activity-indicator' },
-          { text: 'Button', link: '/ui/button' },
-          { text: 'DatePicker', link: '/ui/datepicker' },
-          { text: 'HtmlView', link: '/ui/htmlview' },
-          { text: 'Image', link: '/ui/image' },
-          { text: 'Label', link: '/ui/label' },
-          { text: 'ListPicker', link: '/ui/listpicker' },
-          { text: 'ListView', link: '/ui/listview' },
-          { text: 'Placeholder', link: '/ui/placeholder' },
-          { text: 'Progress', link: '/ui/progress' },
-          { text: 'ScrollView', link: '/ui/scrollview' },
-          { text: 'SearchBar', link: '/ui/searchbar' },
-          { text: 'SegmentedBar', link: '/ui/segmentedbar' },
-          { text: 'Slider', link: '/ui/slider' },
-          { text: 'Switch', link: '/ui/switch' },
-          { text: 'TabView', link: '/ui/tabview' },
-          { text: 'TextField', link: '/ui/textfield' },
-          { text: 'TextView', link: '/ui/textview' },
-          { text: 'TimePicker', link: '/ui/timepicker' },
-          { text: 'WebView', link: '/ui/webview' },
-        ],
-      },
+    text: 'UI / Layout Containers',
+    items: [
+      { text: 'StackLayout', link: '/ui/stack-layout' },
+      { text: 'GridLayout', link: '/ui/grid-layout' },
+      { text: 'RootLayout', link: '/ui/root-layout' },
+      { text: 'FlexboxLayout', link: '/ui/flexbox-layout' },
+      { text: 'WrapLayout', link: '/ui/wrap-layout' },
+      { text: 'DockLayout', link: '/ui/dock-layout' },
+      { text: 'AbsoluteLayout', link: '/ui/absolute-layout' },
+    ],
+  },
+  {
+    text: 'UI / Navigation Components',
+    items: [
+      // { text: 'Frame', link: '//#' },
+      { text: 'Page', link: '/ui/page' },
+      { text: 'ActionBar', link: '/ui/action-bar' },
+      // { text: 'ActionItem', link: '//#' },
+      // { text: 'NavigationButton', link: '//#' },
       {
         text: 'Showing Modal',
         link: '/guide/ui/showing-modal',
       },
-      //       {
-      //         text: 'Dialogs',
-      //         items: [
-      //           { text: 'ActionDialog', link: '//#' },
-      //           { text: 'AlertDialog', link: '//#' },
-      //           { text: 'ConfirmDialog', link: '//#' },
-      //           { text: 'LoginDialog', link: '//#' },
-      //           { text: 'PromptDialog', link: '//#' },
-      //         ],
-      //       },
-    ],
-  },
-  //   {
-  //     text: 'Diving Deeper',
-  //     items: [{ text: 'Architecture concepts', link: '//#' }],
-  //   },
-  // {
-  //   text: 'UI & Styling',
-  //   items: [
-  //     {
-  //       text: 'UI & Styling',
-  //       link: '//#',
-  //     },
-  //     { text: 'Interaction', link: '//#' },
-  //   ],
-  // },
-  // {
-  //   text: 'Networking & Security',
-  //   items: [
-  //     { text: 'Networking', link: '//#' },
-  //     {
-  //       text: 'Security (Nathanael)',
-  //       link: '//#',
-  //     },
-  //   ],
-  // },
-  // {
-  //   text: 'Performance',
-  //   items: [{ text: 'Performance', link: '//#' }],
-  // },
-
-  // {
-  //   text: 'Distribution',
-  //   items: [
-  //     {
-  //       text: 'Releasing your app',
-  //       link: '//#',
-  //     },
-  //   ],
-  // },
-  // {
-  //   text: 'Troubleshooting',
-  //   items: [
-  //     {
-  //       text: 'Common Issues',
-  //       link: '//#',
-  //     },
-  //     {
-  //       text: 'Common Pitfalls',
-  //       link: '//#',
-  //     },
-  //   ],
-  // },
-=======
-    text: 'UI / Layout Containers',
-    items: [{ text: 'AbsoluteLayout', link: '/ui/absolute-layout' }],
-  },
->>>>>>> c3e9d83c
+    ],
+  },
+  {
+    text: 'UI / Components',
+    items: [
+      { text: 'ActivityIndicator', link: '/ui/activity-indicator' },
+      { text: 'Button', link: '/ui/button' },
+      { text: 'DatePicker', link: '/ui/datepicker' },
+      { text: 'HtmlView', link: '/ui/htmlview' },
+      { text: 'Image', link: '/ui/image' },
+      { text: 'Label', link: '/ui/label' },
+      { text: 'ListPicker', link: '/ui/listpicker' },
+      { text: 'ListView', link: '/ui/listview' },
+      { text: 'Placeholder', link: '/ui/placeholder' },
+      { text: 'Progress', link: '/ui/progress' },
+      { text: 'ScrollView', link: '/ui/scrollview' },
+      { text: 'SearchBar', link: '/ui/searchbar' },
+      { text: 'SegmentedBar', link: '/ui/segmentedbar' },
+      { text: 'Slider', link: '/ui/slider' },
+      { text: 'Switch', link: '/ui/switch' },
+      { text: 'TabView', link: '/ui/tabview' },
+      { text: 'TextField', link: '/ui/textfield' },
+      { text: 'TextView', link: '/ui/textview' },
+      { text: 'TimePicker', link: '/ui/timepicker' },
+      { text: 'WebView', link: '/ui/webview' },
+    ],
+  },
 ] as NSSidebarGroup[]