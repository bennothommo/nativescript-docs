import type { NSSidebarGroup } from '../.vitepress/theme/vitepress-theme'

export default [
  {
    text: 'The Basics',
    items: [
      { text: 'Introduction', link: '/' },
      {
        text: 'Environment Setup',
        link: '/setup/',
        items: [
          { text: 'Windows', link: '/setup/windows' },
          { text: 'macOS', link: '/setup/macos' },
          { text: 'Linux', link: '/setup/linux' },
        ],
      },
      {
        text: 'Creating a Project',
        link: '/guide/creating-a-project',
      },
      {
<<<<<<< HEAD
        text: 'Development Workflow',
        items: [
          {
            text: 'Running',
            link: '/guide/running',
          },
          {
            text: 'Debugging',
            link: '/guide/debugging',
          },
          {
            text: 'Testing',
            link: '/guide/testing'
          },
          {
            text: 'Plugins',
            link: '/guide/development-workflow/using-packages'
          },
        ],
      },
      {
        text: 'Tutorials',
        link: '/tutorials/',
      },
      {
        text: 'Publishing',
        link: '/guide/publishing/',
      },
      // {
      //   text: 'Tutorials',
      //   link: '/tutorials/',
      // },
=======
        text: 'Using Modals',
        link: '/guide/navigation/modals',
      },
>>>>>>> 326e2422
      {
        text: 'Troubleshooting',
        link: '/troubleshooting',
      },
    ],
  },
  {
    text: 'Development Workflow',
    items: [
      {
        text: 'CLI Basics',
        link: '/guide/cli-basics',
      },
      {
        text: 'Running',
        link: '/guide/running',
      },

      {
        text: 'Debugging',
        link: '/guide/debugging',
      },
      {
        text: 'Publishing',
        link: '/guide/publishing/',
      },
    ],
  },
  {
    text: 'Configuration',
    items: [
      {
        text: 'Config Reference',
        link: '/configuration/nativescript',
      },
      {
        text: 'Webpack Reference',
        link: '/configuration/webpack',
      },
    ],
  },
  {
    text: 'Project Structure',
    type: 'filetree',
    items: [
      {
        text: 'App_Resources/',
        link: '/project-structure/app-resources',
        icon: 'folder',
      },
      {
        text: 'src/',
        link: '/project-structure/src/',
        icon: 'folder',
        collapsible: false,
        items: [
          {
            text: 'fonts/',
            link: '/project-structure/src/fonts',
            icon: 'folder',
          },
          {
            text: 'app.css•scss',
            link: '/project-structure/src/app-css-scss',
            icon: 'file',
          },
          {
            text: 'main.js•ts',
            link: '/project-structure/src/main-js-ts',
            icon: 'file',
          },
        ],
      },
      {
        text: 'nativescript.config.ts',
        link: '/project-structure/nativescript-config',
        icon: 'file',
      },
      {
        text: 'package.json',
        link: '/project-structure/package-json',
        icon: 'file',
      },
      { text: 'references.d.ts', link: '/project-structure/references-d-ts', icon: 'file' },
      {
        text: 'tsconfig.json',
        link: '/project-structure/tsconfig-json',
        icon: 'file',
      },
      { text: 'webpack.config.js', link: '/webpack', icon: 'file' },
      // {
      //   text: 'package.json',
      //   link: '//#',
      //   icon: 'file',
      //   items: [
      //     { text: '@nativescript/core', link: '//#', icon: 'chevron_right' },
      //     { text: '@nativescript/ios', link: '//#', icon: 'chevron_right' },
      //     {
      //       text: '@nativescript/android',
      //       link: '//#',
      //       icon: 'chevron_right',
      //     },
      //   ],
      // },
    ],
  },
  {
    text: '@nativescript/core',
    items: [
      { text: 'Application', link: '/guide/core/application' },
      {
        text: 'ApplicationSettings',
        link: '/guide/core/application-settings',
      },
      {
        text: 'Color',
        link: '/guide/core/color'
      },
      {
        text: 'Connectivity',
        link: '/guide/core/connectivity',
      },
      { 
        text: 'Http',
        link: '/guide/core/http'
      },
      {
        text: 'FPS Meter',
        link: '/guide/core/fps-meter'
      },
      {
        text: 'FileSystem',
        link: '/guide/core/file-system'
      },
      {
        text: 'Observable',
        link: '/guide/core/observable'
      },
      {
        text: 'Screen',
        link: '/guide/core/screen'
      },
      {
        text: 'Device',
        link: '/guide/core/device'
      },
      {
        text: 'Trace',
        link: '/guide/core/tracing'
      },
      {
        text: 'XmlParser',
        link: '/guide/core/xml-parser'
      },
      {
        text: 'Utils',
        link: '/guide/core/utils'
      }
    ]
  },
  {
    text: 'Advanced Concepts',
    items: [
      {
        text: 'Data Binding',
        link: '/guide/data-binding'
      },
      {
        text: 'Navigation',
        link: '/guide/ui/navigation',
      },
      {
        text: 'Multithreading',
        link: '/guide/multithreading',
      },
      {
        text: 'Code Sharing',
        link: '/guide/code-sharing',
      },
      {
        text: 'Metadata',
        link: '/guide/metadata'
      },
      {
        text: 'Marshalling',
        items: [
          {
            text: 'iOS Marshalling',
            link: '/guide/ios-marshalling',
          },
          {
            text: 'iOS',
            link: '/guide/ios-runtime-types',
          },
          {
            text: 'Android',
            link: '/guide/android-marshalling',
          }
        ]
      },
      {
        text: 'Property System',
        link: '/guide/property-system'
      },
      {
        text: 'Shared Element Transitions',
        link: '/guide/shared-element-transitions',
      },
    ],
  },
<<<<<<< HEAD
  {
    text: 'UI',
    items: [
      {
        text: 'Dialogs',
        link: '/ui/dialogs',
      },
      {
        text: 'Gestures',
        link: '/ui/gestures',
      },
      {
        text: 'Image',
        items: [
          {
            text: 'ImageCache',
            link: '/guide/ui/image-cache'
          },
          {
            text: 'ImageSource',
            link: '/guide/ui/image-source'
          }
        ]
      },
      //       { text: 'Styling', link: '//#' },
      //       { text: 'Interactivity', link: '//#' },
      {
        text: 'Layout Containers',
        items: [
          //           { text: 'StackLayout', link: '//#' },
          //           { text: 'GridLayout', link: '//#' },
          //           { text: 'RootLayout', link: '//#' },
          //           { text: 'FlexboxLayout', link: '//#' },
          //           { text: 'WrapLayout', link: '//#' },
          { text: 'AbsoluteLayout', link: '/ui/absolute-layout' },
        ],
      },
      //       {
      //         text: 'Navigation Components',
      //         items: [
      //           { text: 'Frame', link: '//#' },
      //           { text: 'Page', link: '//#' },
      //           { text: 'ActionBar', link: '//#' },
      //           { text: 'ActionItem', link: '//#' },
      //           { text: 'NavigationButton', link: '//#' },
      //         ],
      //       },
      //       {
      //         text: 'Components',
      //         items: [
      //           { text: 'ActivityIndicator', link: '//#' },
      //           { text: 'Button', link: '//#' },
      //           { text: 'DatePicker', link: '//#' },
      //           { text: 'HtmlView', link: '//#' },
      //           { text: 'Image', link: '/' },
      //           { text: 'Label', link: '//#' },
      //           { text: 'ListPicker', link: '//#' },
      //           { text: 'ListView', link: '//#' },
      //           { text: 'Placeholder', link: '//#' },
      //           { text: 'Progress', link: '//#' },
      //           { text: 'ScrollView', link: '//#' },
      //           { text: 'SearchBar', link: '//#' },
      //           { text: 'SegmentedBar', link: '//#' },
      //           { text: 'Slider', link: '//#' },
      //           { text: 'Switch', link: '//#' },
      //           { text: 'TabView', link: '//#' },
      //           { text: 'TextField', link: '//#' },
      //           { text: 'TextView', link: '//#' },
      //           { text: 'TimePicker', link: '//#' },
      //           { text: 'WevView', link: '//#' },
    ],
  },
  //   {
  //     text: 'Diving Deeper',
  //     items: [{ text: 'Architecture concepts', link: '//#' }],
  //   },
  // {
  //   text: 'UI & Styling',
  //   items: [
  //     {
  //       text: 'UI & Styling',
  //       link: '//#',
  //     },
  //     { text: 'Interaction', link: '//#' },
  //   ],
  // },
  // {
  //   text: 'Networking & Security',
  //   items: [
  //     { text: 'Networking', link: '//#' },
  //     {
  //       text: 'Security (Nathanael)',
  //       link: '//#',
  //     },
  //   ],
  // },
  // {
  //   text: 'Performance',
  //   items: [{ text: 'Performance', link: '//#' }],
  // },

  // {
  //   text: 'Distribution',
  //   items: [
  //     {
  //       text: 'Releasing your app',
  //       link: '//#',
  //     },
  //   ],
  // },
  // {
  //   text: 'Troubleshooting',
  //   items: [
  //     {
  //       text: 'Common Issues',
  //       link: '//#',
  //     },
  //     {
  //       text: 'Common Pitfalls',
  //       link: '//#',
  //     },
  //   ],
  // },
=======
>>>>>>> 326e2422
] as NSSidebarGroup[]<|MERGE_RESOLUTION|>--- conflicted
+++ resolved
@@ -19,44 +19,9 @@
         link: '/guide/creating-a-project',
       },
       {
-<<<<<<< HEAD
-        text: 'Development Workflow',
-        items: [
-          {
-            text: 'Running',
-            link: '/guide/running',
-          },
-          {
-            text: 'Debugging',
-            link: '/guide/debugging',
-          },
-          {
-            text: 'Testing',
-            link: '/guide/testing'
-          },
-          {
-            text: 'Plugins',
-            link: '/guide/development-workflow/using-packages'
-          },
-        ],
-      },
-      {
-        text: 'Tutorials',
-        link: '/tutorials/',
-      },
-      {
-        text: 'Publishing',
-        link: '/guide/publishing/',
-      },
-      // {
-      //   text: 'Tutorials',
-      //   link: '/tutorials/',
-      // },
-=======
         text: 'Using Modals',
         link: '/guide/navigation/modals',
       },
->>>>>>> 326e2422
       {
         text: 'Troubleshooting',
         link: '/troubleshooting',
@@ -74,10 +39,17 @@
         text: 'Running',
         link: '/guide/running',
       },
-
+      {
+        text: 'Using Plugins',
+        link: '/guide/development-workflow/using-packages'
+      },
       {
         text: 'Debugging',
         link: '/guide/debugging',
+      },
+      {
+        text: 'Testing',
+        link: '/guide/testing'
       },
       {
         text: 'Publishing',
@@ -267,130 +239,4 @@
       },
     ],
   },
-<<<<<<< HEAD
-  {
-    text: 'UI',
-    items: [
-      {
-        text: 'Dialogs',
-        link: '/ui/dialogs',
-      },
-      {
-        text: 'Gestures',
-        link: '/ui/gestures',
-      },
-      {
-        text: 'Image',
-        items: [
-          {
-            text: 'ImageCache',
-            link: '/guide/ui/image-cache'
-          },
-          {
-            text: 'ImageSource',
-            link: '/guide/ui/image-source'
-          }
-        ]
-      },
-      //       { text: 'Styling', link: '//#' },
-      //       { text: 'Interactivity', link: '//#' },
-      {
-        text: 'Layout Containers',
-        items: [
-          //           { text: 'StackLayout', link: '//#' },
-          //           { text: 'GridLayout', link: '//#' },
-          //           { text: 'RootLayout', link: '//#' },
-          //           { text: 'FlexboxLayout', link: '//#' },
-          //           { text: 'WrapLayout', link: '//#' },
-          { text: 'AbsoluteLayout', link: '/ui/absolute-layout' },
-        ],
-      },
-      //       {
-      //         text: 'Navigation Components',
-      //         items: [
-      //           { text: 'Frame', link: '//#' },
-      //           { text: 'Page', link: '//#' },
-      //           { text: 'ActionBar', link: '//#' },
-      //           { text: 'ActionItem', link: '//#' },
-      //           { text: 'NavigationButton', link: '//#' },
-      //         ],
-      //       },
-      //       {
-      //         text: 'Components',
-      //         items: [
-      //           { text: 'ActivityIndicator', link: '//#' },
-      //           { text: 'Button', link: '//#' },
-      //           { text: 'DatePicker', link: '//#' },
-      //           { text: 'HtmlView', link: '//#' },
-      //           { text: 'Image', link: '/' },
-      //           { text: 'Label', link: '//#' },
-      //           { text: 'ListPicker', link: '//#' },
-      //           { text: 'ListView', link: '//#' },
-      //           { text: 'Placeholder', link: '//#' },
-      //           { text: 'Progress', link: '//#' },
-      //           { text: 'ScrollView', link: '//#' },
-      //           { text: 'SearchBar', link: '//#' },
-      //           { text: 'SegmentedBar', link: '//#' },
-      //           { text: 'Slider', link: '//#' },
-      //           { text: 'Switch', link: '//#' },
-      //           { text: 'TabView', link: '//#' },
-      //           { text: 'TextField', link: '//#' },
-      //           { text: 'TextView', link: '//#' },
-      //           { text: 'TimePicker', link: '//#' },
-      //           { text: 'WevView', link: '//#' },
-    ],
-  },
-  //   {
-  //     text: 'Diving Deeper',
-  //     items: [{ text: 'Architecture concepts', link: '//#' }],
-  //   },
-  // {
-  //   text: 'UI & Styling',
-  //   items: [
-  //     {
-  //       text: 'UI & Styling',
-  //       link: '//#',
-  //     },
-  //     { text: 'Interaction', link: '//#' },
-  //   ],
-  // },
-  // {
-  //   text: 'Networking & Security',
-  //   items: [
-  //     { text: 'Networking', link: '//#' },
-  //     {
-  //       text: 'Security (Nathanael)',
-  //       link: '//#',
-  //     },
-  //   ],
-  // },
-  // {
-  //   text: 'Performance',
-  //   items: [{ text: 'Performance', link: '//#' }],
-  // },
-
-  // {
-  //   text: 'Distribution',
-  //   items: [
-  //     {
-  //       text: 'Releasing your app',
-  //       link: '//#',
-  //     },
-  //   ],
-  // },
-  // {
-  //   text: 'Troubleshooting',
-  //   items: [
-  //     {
-  //       text: 'Common Issues',
-  //       link: '//#',
-  //     },
-  //     {
-  //       text: 'Common Pitfalls',
-  //       link: '//#',
-  //     },
-  //   ],
-  // },
-=======
->>>>>>> 326e2422
 ] as NSSidebarGroup[]