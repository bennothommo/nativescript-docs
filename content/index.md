---
title: Introduction
contributors:
  - rigor789
---

## What is NativeScript?

<<<<<<< HEAD
NativeScript provides platform APIs directly to the JavaScript runtime (*with strong types*) for a rich TypeScript development experience, which can be used to build cross platform apps. This is facilitated by the iOS (@nativescript/ios) and Android (@nativescript/android) runtimes. To aid in cross-platform development, common use-cases are implemented in @nativescript/core utilizing the underlying native APIs provided by each runtime.
=======
NativeScript provides platform APIs directly to the JavaScript runtime (_with strong types_) for a rich TypeScript development experience, which can be used to build cross platform apps. This is facilitated by the iOS (@nativescript/ios) and Android (@nativescript/android) runtimes. To aid in cross-platform development, common use-cases are implemented in @nativescript/core utilizing the underlying native APIs provided by each runtime.
>>>>>>> c3e9d83c

The "frontend" code can be authored in various frameworks often referred to as _flavors_. The currently supported flavors consist of the following:

- Plain JavaScript or TypeScript&mdash;currently part of `@nativescript/core`, uses XML to declare the UI and JavaScript classes for data binding
- Angular&mdash;published under `@nativescript/angular`
- Vue&mdash;published under `nativescript-vue`
- React&mdash;published under `react-nativescript`
- Svelte&mdash;published under `svelte-native`

::: tip There's more!

These are the officially supported frontend flavors, however given how NativeScript is built, new flavors can be implemented on top of it. A great example is a few community projects that bring support for various other flavors: [SolidJS](https://github.com/nativescript-community/solid-js), [rEFui](https://github.com/SudoMaker/rEFui#native), and [more with DOMiNATIVE](https://github.com/SudoMaker/dominative).

:::

## How to use the docs?

The docs have been written with no assumptions of the reader's experience, however it does assume knowledge of JavaScript fundamentals. If you are new to JavaScript, we recommend these resources from <abbr title="Mozilla Developer Network">MDN</abbr>:

- [Introduction to JavaScript](https://developer.mozilla.org/en-US/docs/Web/JavaScript)
- [Re-Introduction to JavaScript to refresh your knowledge](https://developer.mozilla.org/en-US/docs/Web/JavaScript/A_re-introduction_to_JavaScript)

The left sidebar (a dropdown on top on mobile devices) contains the primary navigation.

On most pages, the right sidebar (hidden on mobile) contains an outline of the current page, allowing quickly jumping to a section of interest. Apart from the outline, this section shows a list of GitHub users who have contributed to the current page, an "Edit this page" button (where applicable) that can be used to contribute additional details or just fixing a typo on the current page.

## Ready to dive in?

You will want to setup your development machine using the [Environment Setup guide](/setup/) which involves preparing your machine for iOS and Android development as well as installing the [NativeScript CLI](https://www.npmjs.com/package/nativescript) via `npm install -g nativescript`

<!-- TODO: provide alternative path via StackBlitz and tutorials --><|MERGE_RESOLUTION|>--- conflicted
+++ resolved
@@ -6,11 +6,7 @@
 
 ## What is NativeScript?
 
-<<<<<<< HEAD
-NativeScript provides platform APIs directly to the JavaScript runtime (*with strong types*) for a rich TypeScript development experience, which can be used to build cross platform apps. This is facilitated by the iOS (@nativescript/ios) and Android (@nativescript/android) runtimes. To aid in cross-platform development, common use-cases are implemented in @nativescript/core utilizing the underlying native APIs provided by each runtime.
-=======
 NativeScript provides platform APIs directly to the JavaScript runtime (_with strong types_) for a rich TypeScript development experience, which can be used to build cross platform apps. This is facilitated by the iOS (@nativescript/ios) and Android (@nativescript/android) runtimes. To aid in cross-platform development, common use-cases are implemented in @nativescript/core utilizing the underlying native APIs provided by each runtime.
->>>>>>> c3e9d83c
 
 The "frontend" code can be authored in various frameworks often referred to as _flavors_. The currently supported flavors consist of the following:
 
