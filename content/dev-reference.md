--- conflicted
+++ resolved
@@ -70,11 +70,7 @@
 
 </Tab>
 
-<<<<<<< HEAD
-</Tabs>
-=======
 </Tabs> -->
->>>>>>> 58704a90
 
 ## StepList
 
@@ -99,13 +95,10 @@
 </StepList>
 ```
 
-<<<<<<< HEAD
-=======
 :::warning Important
 Note the blank lines above and below the markdown list, this is required due to the way Markdown is parsed when combined with "html" elements.
 :::
 
->>>>>>> 58704a90
 ---
 
 <StepList>
@@ -121,9 +114,6 @@
 9. But the list should handle **double digit** step counters just fine, as well as lines that wrap to multiple lines in case we have lots of words to say about a given step, beause sometimes steps just need that extra bit of explanation to properly make sense to the reader.
 10. Finally, we can see those **double digits** in action right here.
 
-<<<<<<< HEAD
-</StepList>
-=======
 </StepList>
 
 ## DeviceFrame
@@ -161,5 +151,4 @@
 No Buttons & Custom Title
 </div>
 
-</DeviceFrame>
->>>>>>> 58704a90
+</DeviceFrame>